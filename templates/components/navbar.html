<!-- Navbar -->
{% load static %}
<<<<<<< HEAD
<header class="bg-white shadow-lg p-3 sm:p-4 flex justify-between items-center border-b border-gray-100 sticky top-0 z-30">
    <div class="flex items-center">
        <button @click="sidebarOpen = true" class="text-emerald-700 md:hidden hover:bg-emerald-50 p-1.5 sm:p-2 rounded-lg transition-all duration-200">
=======
<header class="bg-white shadow-lg p-4 flex justify-between items-center border-b border-gray-100 sticky top-0 z-30">
    <div class="flex items-center">
        <button @click="sidebarOpen = true" class="text-emerald-700 md:hidden hover:bg-emerald-50 p-2 rounded-lg transition-all duration-200">
>>>>>>> 2d9945e9
            <svg class="w-6 h-6" xmlns="http://www.w3.org/2000/svg" fill="none" viewBox="0 0 24 24" stroke="currentColor">
                <path stroke-linecap="round" stroke-linejoin="round" stroke-width="2" d="M4 6h16M4 12h16m-7 6h7"/>
            </svg>
        </button>
        <h1 class="text-xl font-bold flex items-center ml-4 text-gray-800">
            <a href="{% url 'home' %}" class="flex items-center group">
                <img src="{% static 'img/permit_logo.png' %}" alt="JHCSC Logo" class="h-8 w-8 sm:h-10 sm:w-10 mr-2 sm:mr-3 rounded-full shadow-sm">
                <div class="flex flex-col">
                    <span class="text-gradient bg-clip-text text-transparent bg-gradient-to-r from-emerald-600 to-green-600 group-hover:from-emerald-700 group-hover:to-green-700 transition-all text-sm sm:text-base md:text-lg">
                        DIGIT'RANCE
                    </span>
                    <span class="text-xs sm:text-sm text-gray-600">Digital Clearance</span>
                </div>
            </a>
        </h1>    </div>

    <div class="flex items-center">
        {% if user.is_authenticated %}
            <div class="bg-white rounded-lg shadow-sm border border-emerald-100 hover:shadow-md transition-all duration-200">
<<<<<<< HEAD
                <div class="flex items-center space-x-1 sm:space-x-2 md:space-x-4 p-1 sm:p-2">
=======
                <div class="flex items-center space-x-2 sm:space-x-4 p-2">
>>>>>>> 2d9945e9
                    <div class="hidden sm:flex flex-col items-end">
                        <span class="font-semibold text-lg text-emerald-800">
                            {% if user.programchair %}
                                {{ user.programchair.user.get_full_name }}
                            {% elif user.student %}
                                {{ user.student.user.get_full_name }}
                            {% elif user.staff %}
                                {{ user.staff.user.get_full_name }}
                            {% elif user.is_superuser %}
                                {{ user.get_full_name }}
                            {% else %}
                                {{ user.get_full_name }}
                            {% endif %}
                        </span>
                        <span class="text-sm px-3 py-1 bg-emerald-100 text-emerald-700 rounded-full font-medium">
                            {% if user.programchair %}
                                Program Chair
                            {% elif user.student %}
                                Student
                            {% elif user.staff %}
                                {{ user.staff.office.name }} Staff
                            {% elif user.is_superuser %}
                                Administrator
                            {% endif %}
                        </span>
                    </div>
                    <div class="hidden sm:block border-l border-gray-200 h-12"></div>
                    <!-- Profile Picture and Dropdown -->
                    <div class="relative group">
                        {% if user.student %}
                            <img src="{{ user.student.get_profile_picture_url }}"
                                 alt="Profile"
<<<<<<< HEAD
                                 class="w-8 h-8 sm:w-10 sm:h-10 rounded-full object-cover">
=======
                                 class="w-10 h-10 rounded-full object-cover">
>>>>>>> 2d9945e9
                        {% elif user.programchair %}
                            <img src="{{ user.programchair.get_profile_picture_url }}"
                                 alt="Profile"
                                 class="w-10 h-10 rounded-full object-cover">
                        {% elif user.staff %}
                            <img src="{{ user.staff.get_profile_picture_url }}"
                                 alt="Profile"
                                 class="w-10 h-10 rounded-full object-cover">
                        {% elif user.is_superuser %}
                            {% if user.userprofile %}
                                <img src="{{ user.userprofile.get_profile_picture_url }}"
                                     alt="Profile"
                                     class="w-10 h-10 rounded-full object-cover">
                            {% else %}
                                <img src="{% static 'img/default-profile.png' %}"
                                     alt="Profile"
                                     class="w-10 h-10 rounded-full object-cover">
                            {% endif %}
                        {% endif %}
                        <!-- Dropdown Menu -->
                        <div class="absolute right-0 mt-2 w-48 bg-white rounded-lg shadow-lg border border-gray-100 opacity-0 invisible group-hover:opacity-100 group-hover:visible transition-all duration-200 transform translate-y-1 group-hover:translate-y-0">
                            {% if user.student %}
                                <a href="{% url 'student_profile' %}"
                                   class="block px-4 py-2 text-sm text-gray-700 hover:bg-emerald-50 hover:text-emerald-700 rounded-t-lg transition-colors">
                                    <div class="flex items-center">
                                        <svg class="w-4 h-4 mr-2" fill="none" stroke="currentColor" viewBox="0 0 24 24">
                                            <path stroke-linecap="round" stroke-linejoin="round" stroke-width="2" d="M16 7a4 4 0 11-8 0 4 4 0 018 0zM12 14a7 7 0 00-7 7h14a7 7 0 00-7-7z"/>
                                        </svg>
                                        View Profile
                                    </div>
                                </a>
                            {% elif user.programchair %}
                                <a href="{% url 'program_chair_profile' %}"
                                   class="block px-4 py-2 text-sm text-gray-700 hover:bg-emerald-50 hover:text-emerald-700 rounded-t-lg transition-colors">
                                    <div class="flex items-center">
                                        <svg class="w-4 h-4 mr-2" fill="none" stroke="currentColor" viewBox="0 0 24 24">
                                            <path stroke-linecap="round" stroke-linejoin="round" stroke-width="2" d="M16 7a4 4 0 11-8 0 4 4 0 018 0zM12 14a7 7 0 00-7 7h14a7 7 0 00-7-7z"/>
                                        </svg>
                                        View Profile
                                    </div>
                                </a>
                            {% elif user.staff %}
                                <a href="{% url 'staff_profile' %}"
                                   class="block px-4 py-2 text-sm text-gray-700 hover:bg-emerald-50 hover:text-emerald-700 rounded-t-lg transition-colors">
                                    <div class="flex items-center">
                                        <svg class="w-4 h-4 mr-2" fill="none" stroke="currentColor" viewBox="0 0 24 24">
                                            <path stroke-linecap="round" stroke-linejoin="round" stroke-width="2" d="M16 7a4 4 0 11-8 0 4 4 0 018 0zM12 14a7 7 0 00-7 7h14a7 7 0 00-7-7z"/>
                                        </svg>
                                        View Profile
                                    </div>
                                </a>
                            {% elif user.is_superuser %}
                                <a href="{% url 'admin_profile' %}"
                                   class="block px-4 py-2 text-sm text-gray-700 hover:bg-emerald-50 hover:text-emerald-700 rounded-t-lg transition-colors">
                                    <div class="flex items-center">
                                        <svg class="w-4 h-4 mr-2" fill="none" stroke="currentColor" viewBox="0 0 24 24">
                                            <path stroke-linecap="round" stroke-linejoin="round" stroke-width="2" d="M16 7a4 4 0 11-8 0 4 4 0 018 0zM12 14a7 7 0 00-7 7h14a7 7 0 00-7-7z"/>
                                        </svg>
                                        View Profile
                                    </div>
                                </a>
                            {% endif %}
                            <form action="{% url 'logout' %}" method="post">
                                {% csrf_token %}
                                <button type="submit" class="block w-full px-4 py-2 text-sm text-red-600 hover:bg-red-50 rounded-b-lg transition-colors">
                                    <div class="flex items-center">
                                        <svg class="w-4 h-4 mr-2" fill="none" stroke="currentColor" viewBox="0 0 24 24">
                                            <path stroke-linecap="round" stroke-linejoin="round" stroke-width="2" d="M17 16l4-4m0 0l-4-4m4 4H7m6 4v1a3 3 0 01-3 3H6a3 3 0 01-3-3V7a3 3 0 013-3h4a3 3 0 013 3v1"/>
                                        </svg>
                                        Logout
                                    </div>
                                </button>
                            </form>
                        </div>
                    </div>
                </div>
            </div>
        {% else %}
            <div class="flex items-center space-x-4">
                <a href="{% url 'login' %}"
<<<<<<< HEAD
                   class="flex items-center px-3 sm:px-4 py-1.5 sm:py-2 text-sm sm:text-base text-emerald-600 hover:bg-emerald-50 rounded-lg transition-all duration-200">
=======
                   class="flex items-center px-4 py-2 text-emerald-600 hover:bg-emerald-50 rounded-lg transition-all duration-200">
>>>>>>> 2d9945e9
                    <svg class="w-5 h-5 mr-2" fill="none" stroke="currentColor" viewBox="0 0 24 24">
                        <path stroke-linecap="round" stroke-linejoin="round" stroke-width="2" d="M11 16l-4-4m0 0l4-4m-4 4h14m-5 4v1a3 3 0 01-3 3H6a3 3 0 01-3-3V7a3 3 0 013-3h7a3 3 0 013 3v1"/>
                    </svg>
                    <span class="font-medium">Login</span>
                </a>
                <a href="{% url 'register' %}"
<<<<<<< HEAD
                   class="flex items-center px-3 sm:px-4 py-1.5 sm:py-2 text-sm sm:text-base text-white bg-emerald-600 hover:bg-emerald-700 rounded-lg transition-all duration-200 shadow-sm">
=======
                   class="flex items-center px-4 py-2 text-white bg-emerald-600 hover:bg-emerald-700 rounded-lg transition-all duration-200 shadow-sm">
>>>>>>> 2d9945e9
                    <svg class="w-5 h-5 mr-2" fill="none" stroke="currentColor" viewBox="0 0 24 24">
                        <path stroke-linecap="round" stroke-linejoin="round" stroke-width="2" d="M18 9v3m0 0v3m0-3h3m-3 0h-3m-2-5a4 4 0 11-8 0 4 4 0 018 0zM3 20a6 6 0 0112 0v1H3v-1z"/>
                    </svg>
                    <span class="font-medium">Register</span>
                </a>
            </div>
        {% endif %}
    </div>
</header>

<style>
    .text-gradient {
        background-size: 100%;
        -webkit-background-clip: text;
        -moz-background-clip: text;
        -webkit-text-fill-color: transparent;
        -moz-text-fill-color: transparent;
    }
</style><|MERGE_RESOLUTION|>--- conflicted
+++ resolved
@@ -1,14 +1,8 @@
 <!-- Navbar -->
 {% load static %}
-<<<<<<< HEAD
 <header class="bg-white shadow-lg p-3 sm:p-4 flex justify-between items-center border-b border-gray-100 sticky top-0 z-30">
     <div class="flex items-center">
         <button @click="sidebarOpen = true" class="text-emerald-700 md:hidden hover:bg-emerald-50 p-1.5 sm:p-2 rounded-lg transition-all duration-200">
-=======
-<header class="bg-white shadow-lg p-4 flex justify-between items-center border-b border-gray-100 sticky top-0 z-30">
-    <div class="flex items-center">
-        <button @click="sidebarOpen = true" class="text-emerald-700 md:hidden hover:bg-emerald-50 p-2 rounded-lg transition-all duration-200">
->>>>>>> 2d9945e9
             <svg class="w-6 h-6" xmlns="http://www.w3.org/2000/svg" fill="none" viewBox="0 0 24 24" stroke="currentColor">
                 <path stroke-linecap="round" stroke-linejoin="round" stroke-width="2" d="M4 6h16M4 12h16m-7 6h7"/>
             </svg>
@@ -28,11 +22,7 @@
     <div class="flex items-center">
         {% if user.is_authenticated %}
             <div class="bg-white rounded-lg shadow-sm border border-emerald-100 hover:shadow-md transition-all duration-200">
-<<<<<<< HEAD
                 <div class="flex items-center space-x-1 sm:space-x-2 md:space-x-4 p-1 sm:p-2">
-=======
-                <div class="flex items-center space-x-2 sm:space-x-4 p-2">
->>>>>>> 2d9945e9
                     <div class="hidden sm:flex flex-col items-end">
                         <span class="font-semibold text-lg text-emerald-800">
                             {% if user.programchair %}
@@ -65,28 +55,24 @@
                         {% if user.student %}
                             <img src="{{ user.student.get_profile_picture_url }}"
                                  alt="Profile"
-<<<<<<< HEAD
                                  class="w-8 h-8 sm:w-10 sm:h-10 rounded-full object-cover">
-=======
-                                 class="w-10 h-10 rounded-full object-cover">
->>>>>>> 2d9945e9
                         {% elif user.programchair %}
                             <img src="{{ user.programchair.get_profile_picture_url }}"
                                  alt="Profile"
-                                 class="w-10 h-10 rounded-full object-cover">
+                                 class="w-8 h-8 sm:w-10 sm:h-10 rounded-full object-cover">
                         {% elif user.staff %}
                             <img src="{{ user.staff.get_profile_picture_url }}"
                                  alt="Profile"
-                                 class="w-10 h-10 rounded-full object-cover">
+                                 class="w-8 h-8 sm:w-10 sm:h-10 rounded-full object-cover">
                         {% elif user.is_superuser %}
                             {% if user.userprofile %}
                                 <img src="{{ user.userprofile.get_profile_picture_url }}"
                                      alt="Profile"
-                                     class="w-10 h-10 rounded-full object-cover">
+                                     class="w-8 h-8 sm:w-10 sm:h-10 rounded-full object-cover">
                             {% else %}
                                 <img src="{% static 'img/default-profile.png' %}"
                                      alt="Profile"
-                                     class="w-10 h-10 rounded-full object-cover">
+                                     class="w-8 h-8 sm:w-10 sm:h-10 rounded-full object-cover">
                             {% endif %}
                         {% endif %}
                         <!-- Dropdown Menu -->
@@ -150,22 +136,14 @@
         {% else %}
             <div class="flex items-center space-x-4">
                 <a href="{% url 'login' %}"
-<<<<<<< HEAD
                    class="flex items-center px-3 sm:px-4 py-1.5 sm:py-2 text-sm sm:text-base text-emerald-600 hover:bg-emerald-50 rounded-lg transition-all duration-200">
-=======
-                   class="flex items-center px-4 py-2 text-emerald-600 hover:bg-emerald-50 rounded-lg transition-all duration-200">
->>>>>>> 2d9945e9
                     <svg class="w-5 h-5 mr-2" fill="none" stroke="currentColor" viewBox="0 0 24 24">
                         <path stroke-linecap="round" stroke-linejoin="round" stroke-width="2" d="M11 16l-4-4m0 0l4-4m-4 4h14m-5 4v1a3 3 0 01-3 3H6a3 3 0 01-3-3V7a3 3 0 013-3h7a3 3 0 013 3v1"/>
                     </svg>
                     <span class="font-medium">Login</span>
                 </a>
                 <a href="{% url 'register' %}"
-<<<<<<< HEAD
                    class="flex items-center px-3 sm:px-4 py-1.5 sm:py-2 text-sm sm:text-base text-white bg-emerald-600 hover:bg-emerald-700 rounded-lg transition-all duration-200 shadow-sm">
-=======
-                   class="flex items-center px-4 py-2 text-white bg-emerald-600 hover:bg-emerald-700 rounded-lg transition-all duration-200 shadow-sm">
->>>>>>> 2d9945e9
                     <svg class="w-5 h-5 mr-2" fill="none" stroke="currentColor" viewBox="0 0 24 24">
                         <path stroke-linecap="round" stroke-linejoin="round" stroke-width="2" d="M18 9v3m0 0v3m0-3h3m-3 0h-3m-2-5a4 4 0 11-8 0 4 4 0 018 0zM3 20a6 6 0 0112 0v1H3v-1z"/>
                     </svg>
